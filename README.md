--- conflicted
+++ resolved
@@ -1,11 +1,6 @@
-<<<<<<< HEAD
-
-<p align="center"> <strong>Cognifork</strong></p>
-=======
 <p align="center">
  <strong>Cognifork</strong>
 </p>
->>>>>>> 009f2fdd
 
 **Cognifork** is a cutting-edge vision solution designed to empower automobile companies with real-time detection capabilities. 🏭 Utilizing the powerful YOLOv8 model from Ultralytics, Cognifork is capable of detecting humans, vehicles, and forklifts with precision and speed, making it an essential tool for workplace safety and operational efficiency.
 
